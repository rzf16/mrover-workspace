--- conflicted
+++ resolved
@@ -1,13 +1,7 @@
-<<<<<<< HEAD
-<div class="wrap">
-    <div class="box">
-        <Checkbox name="Recording" key=82 ref:recordingBox/>
-=======
 <div class="wrapper">
     <div class="box header">
       <img src="/static/mrover.png" alt="MRover" title="MRover" width="48" height="48" />
       <h1>Diagnostics</h1>
->>>>>>> 309acfb2
     </div>
     <div class="box light-bg">
         <p>Joint a: {{encoder.joint_a}}</p>
@@ -68,48 +62,6 @@
     }
 </style>
 <script>
-<<<<<<< HEAD
-  import Checkbox from './Checkbox.html'
-
-  export default {
-    oncreate() {
-        this.refs.recordingBox.observe('toggled', (isToggled)=>{
-            this.fire("sensor_switch", isToggled);
-        });
-    },
-
-    components: {
-      Checkbox
-    }
-  }
-</script>
-
-<style>
-.wrap {
-    display: grid;
-    grid-template-columns: 1fr 1fr;
-    grid-template-rows: 35px 35px 35px 35px;
-}
-
-.box {
-    padding: 0px;
-    padding-left: 5px;
-    padding-right: 5px;
-    border: none;
-}
-
-p {
-    margin: 0px;
-    font-size: 1rem;
-    margin-top: 5px;
-    text-align: left;
-}
-
-span{
-    float: right;
-}
-</style>
-=======
     export default{
         data(){
             return {
@@ -175,5 +127,4 @@
             }   
         }
     }
-</script>
->>>>>>> 309acfb2
+</script>