<div class="wrapper" id="waypoint-comp">
    <div class="box">
        <p>
            <b>Current Goal GPS</b> - {{current.name}}:
            <span>
                {{current.n}} N &nbsp;&nbsp;&nbsp; {{current.w}} W
            </span>
        </p>
        
    </div>
    <div class="box" id="gps-input">
        <div>
            <p>
                <b>Set Goal GPS</b>
            </p>
        </div>
        <div class="input-area">
            <input type="text" ref:nDeg next="nMin">º
            <input type="text" ref:nMin next="nSec">'
            <input type="text" ref:nSec next="wDeg">" N
        </div>


        <div>
            <input type="text" ref:waypointName next="nDeg">
        </div>

        <div class="input-area">
            <input type="text" ref:wDeg next="wMin">º
            <input type="text" ref:wMin next="wSec">'
            <input type="text" ref:wSec next="waypointName">" W
        </div>
        
    </div>
<<<<<<< HEAD
    <div class="box" id="waypoint-list">
        <ol>
        {{#each waypointList as waypoint}}
            <!-- Easier to store variables -->
            <div style="display: none;">
                {{lat_min = waypoint["latitude_min"]}}
                {{lon_min = waypoint["longitude_min"]}}
            </div>
            <li>{{waypoint["name"]}}: {{ waypoint["latitude_deg"] }}º 
                                      {{ Math.floor(lat_min) }}' 
                                      {{ ((lat_min-Math.floor(lat_min))*60).toFixed(4) }}" N
                                      &nbsp;&nbsp;&nbsp;&nbsp;&nbsp;
                                      {{ waypoint["longitude_deg"] }}º 
                                      {{ Math.floor(lon_min) }}' 
                                      {{ ((lon_min-Math.floor(lon_min))*60).toFixed(4) }}" W</li>
        {{/each}}
        </ol>
=======
    <div class="box">
        <p><b>Previous Waypoints</b></p>
        {{#each previous_waypoints as previous_waypoint}}
            <p>{{previous_waypoint.name}}: {{previous_waypoint.n}}, {{previous_waypoint.w}}</p>
        {{/each}}
>>>>>>> fa50abb4
    </div>
</div>

<script>

const isChildOfID=function(element, id){
    while(element.id!="waypoint-comp"){
        if(element.id===id)
            return true;
        else
            element=element.parentElement;
    }
    return false;
}

export default {
    data() {
        return {
            current: {
              name: "Waypoint 1",
              n: "73º 43’ 6.7823\"",
              w: "73º 43’ 6.7823\""
            },
<<<<<<< HEAD

            waypointList: []
=======
            previous_waypoints: [
                {
                    name: "Waypoint 0",
                    n: "45º 77’ 3.6687\"",
                    w: "45º 77’ 3.6687\""
                },
                {
                    name: "Waypoint 1",
                    n: "73º 43’ 6.7823\"",
                    w: "73º 43’ 6.7823\""
                }
            ]
>>>>>>> fa50abb4
        }
    },

    oncreate() {
        const myInput = document.getElementById("waypoint-comp");
        if(myInput.addEventListener) {
            myInput.addEventListener('keydown', (e) => {

                const TABKEY = 9;
                const ENTER = 13;
                const ESC = 27;

                if(e.keyCode == TABKEY) {

                    const nextRef=document.activeElement.getAttribute("next");
                    if(!nextRef)
                        return;

                    this.refs[nextRef].focus();

                    if(e.preventDefault) {
                        e.preventDefault();
                    }
                    return false;
                }else if(e.keyCode == ENTER){
                    if(isChildOfID(document.activeElement, "gps-input")){
<<<<<<< HEAD
                        const name=this.refs.waypointName.value;
                        const nDeg=this.refs.nDeg.value|0;
                        const nMin=this.refs.nMin.value|0;
                        const nSec=+this.refs.nSec.value;
                        const wDeg=this.refs.wDeg.value|0;
                        const wMin=this.refs.wMin.value|0;
                        const wSec=+this.refs.wSec.value;

                        this.refs.waypointName.value="";
                        this.refs.nDeg.value="";
                        this.refs.nMin.value="";
                        this.refs.nSec.value="";
                        this.refs.wDeg.value="";
                        this.refs.wMin.value="";
                        this.refs.wSec.value="";
                        this.refs.waypointName.focus();

                        const lcm_message = {type: "Odometry",
                                             "name": name,
                                             "latitude_deg": nDeg,
                                             "latitude_min": nMin+nSec/60.0,
                                             "longitude_deg": wDeg,
                                             "longitude_min": wMin+wSec/60.0,
                                             "bearing_deg": 0};

                        this.set({
                            current:{
                                name: name,
                                n: nDeg+"º "+nMin+"' "+nSec+"\"",
                                w: wDeg+"º "+wMin+"' "+wSec+"\""
                            }
=======
                        var name=document.getElementById("waypointName").value;

                        var nDeg=document.getElementById("nDeg").value;
                        var nMin=document.getElementById("nMin").value;
                        var nSec=document.getElementById("nSec").value;

                        var wDeg=document.getElementById("wDeg").value;
                        var wMin=document.getElementById("wMin").value;
                        var wSec=document.getElementById("wSec").value;

                        const new_waypoint = {
                            name: name,
                            n: nDeg+"º "+nMin+"' "+nSec+"\"",
                            w:wDeg+"º "+wMin+"' "+wSec+"\""
                        };
                        const new_prev = waypoints.get('previous_waypoints');
                        new_prev.push(new_waypoint);
                        console.log("new_prev: ", new_prev)
                        waypoints.set({
                            current: new_waypoint,
                            previous_waypoints: new_prev,
>>>>>>> fa50abb4
                        });

                        this.set({
                            waypointList : this.get("waypointList").concat(lcm_message)
                        });
                    }
                }else if(e.keyCode == ESC){
                    document.activeElement.blur();
                }

            } ,false);
        }
    }
}
</script>

<style>
  .wrapper {
    display: grid;

    grid-gap: 10px;
    grid-template-columns: 1fr;
    grid-template-rows: 1fr 1fr 6fr;
    grid-template-areas: unset;
  }

  .box {
    padding: 0px;
    padding-left: 5px;
    padding-right: 5px;
}

#gps-input{
    padding-top: 5px;
    display: grid;

    grid-gap: 10px;
    grid-template-columns: 3fr 5fr;
    grid-template-rows: 20px 20px;
}

#waypoint-list{
    overflow-y: scroll;
    overflow-x:hidden;
}

li{
    margin: 20px 0;
    font-size: 1.2rem;
}

.input-area{
    float: right;
}

p{
	font-size: 1.25rem;
	margin-top: 5px;
	text-align: left;
}

span{
	float: right;
}

</style><|MERGE_RESOLUTION|>--- conflicted
+++ resolved
@@ -1,13 +1,18 @@
-<div class="wrapper" id="waypoint-comp">
+<div class="wrapper" ref:waypointComp>
     <div class="box">
         <p>
             <b>Current Goal GPS</b> - {{current.name}}:
-            <span>
-                {{current.n}} N &nbsp;&nbsp;&nbsp; {{current.w}} W
-            </span>
+            
+            {{ current["latitude_deg"] }}º 
+            {{ Math.floor(current["latitude_min"]) }}' 
+            {{ ((current["latitude_min"] - Math.floor(current["latitude_min"])) *60).toFixed(4) }}" N
+            &nbsp;&nbsp;&nbsp;&nbsp;&nbsp;
+            {{ current["longitude_deg"] }}º 
+            {{ Math.floor(current["longitude_min"]) }}' 
+            {{ ((current["longitude_min"] - Math.floor(current["longitude_min"])) *60).toFixed(4) }}" W
         </p>
-        
     </div>
+
     <div class="box" id="gps-input">
         <div>
             <p>
@@ -32,38 +37,34 @@
         </div>
         
     </div>
-<<<<<<< HEAD
-    <div class="box" id="waypoint-list">
+
+    <div class="box" id="waypoint-list" ref:editor>
+        <input type="text" class="focus-hidden" ref:editorInput>
         <ol>
-        {{#each waypointList as waypoint}}
-            <!-- Easier to store variables -->
-            <div style="display: none;">
-                {{lat_min = waypoint["latitude_min"]}}
-                {{lon_min = waypoint["longitude_min"]}}
-            </div>
-            <li>{{waypoint["name"]}}: {{ waypoint["latitude_deg"] }}º 
-                                      {{ Math.floor(lat_min) }}' 
-                                      {{ ((lat_min-Math.floor(lat_min))*60).toFixed(4) }}" N
-                                      &nbsp;&nbsp;&nbsp;&nbsp;&nbsp;
-                                      {{ waypoint["longitude_deg"] }}º 
-                                      {{ Math.floor(lon_min) }}' 
-                                      {{ ((lon_min-Math.floor(lon_min))*60).toFixed(4) }}" W</li>
-        {{/each}}
+            {{#each previous_waypoints as waypoint}}
+                <li>
+                    <div style="display: none;">
+                        {{lat_min = waypoint["latitude_min"]}}
+                        {{lon_min = waypoint["longitude_min"]}}
+                    </div>
+
+                    {{waypoint["name"]}}: {{ waypoint["latitude_deg"] }}º 
+                                          {{ Math.floor(lat_min) }}' 
+                                          {{ ((lat_min-Math.floor(lat_min))*60).toFixed(4) }}" N
+                                          &nbsp;&nbsp;&nbsp;&nbsp;&nbsp;
+                                          {{ waypoint["longitude_deg"] }}º 
+                                          {{ Math.floor(lon_min) }}' 
+                                          {{ ((lon_min-Math.floor(lon_min))*60).toFixed(4) }}" W
+                </li>
+            {{/each}}
         </ol>
-=======
-    <div class="box">
-        <p><b>Previous Waypoints</b></p>
-        {{#each previous_waypoints as previous_waypoint}}
-            <p>{{previous_waypoint.name}}: {{previous_waypoint.n}}, {{previous_waypoint.w}}</p>
-        {{/each}}
->>>>>>> fa50abb4
     </div>
 </div>
 
 <script>
 
 const isChildOfID=function(element, id){
-    while(element.id!="waypoint-comp"){
+    while(element!=document.body){
         if(element.id===id)
             return true;
         else
@@ -76,32 +77,55 @@
     data() {
         return {
             current: {
-              name: "Waypoint 1",
-              n: "73º 43’ 6.7823\"",
-              w: "73º 43’ 6.7823\""
+                type: "Odometry",
+                "name": "Waypoint 1",
+                "latitude_deg": 5,
+                "latitude_min": 23.34523445,
+                "longitude_deg": 15,
+                "longitude_min": 12.544364
             },
-<<<<<<< HEAD
-
-            waypointList: []
-=======
             previous_waypoints: [
                 {
-                    name: "Waypoint 0",
-                    n: "45º 77’ 3.6687\"",
-                    w: "45º 77’ 3.6687\""
+                    type: "Odometry",
+                    "name": "Point 1",
+                    "latitude_deg": 5,
+                    "latitude_min": 23.34523445,
+                    "longitude_deg": 15,
+                    "longitude_min": 12.544364
                 },
+
                 {
-                    name: "Waypoint 1",
-                    n: "73º 43’ 6.7823\"",
-                    w: "73º 43’ 6.7823\""
-                }
+                    type: "Odometry",
+                    "name": "Point 2",
+                    "latitude_deg": 12,
+                    "latitude_min": 1.34523445,
+                    "longitude_deg": 13,
+                    "longitude_min": 5.544364
+                },
+
+                {
+                    type: "Odometry",
+                    "name": "Point 3",
+                    "latitude_deg": 12,
+                    "latitude_min": 1.34523445,
+                    "longitude_deg": 13,
+                    "longitude_min": 5.544364
+                },
+
+                {
+                    type: "Odometry",
+                    "name": "Point 4",
+                    "latitude_deg": 12,
+                    "latitude_min": 1.34523445,
+                    "longitude_deg": 13,
+                    "longitude_min": 5.544364
+                },
             ]
->>>>>>> fa50abb4
         }
     },
 
     oncreate() {
-        const myInput = document.getElementById("waypoint-comp");
+        const myInput = this.refs.waypointComp;
         if(myInput.addEventListener) {
             myInput.addEventListener('keydown', (e) => {
 
@@ -121,75 +145,137 @@
                         e.preventDefault();
                     }
                     return false;
-                }else if(e.keyCode == ENTER){
-                    if(isChildOfID(document.activeElement, "gps-input")){
-<<<<<<< HEAD
-                        const name=this.refs.waypointName.value;
-                        const nDeg=this.refs.nDeg.value|0;
-                        const nMin=this.refs.nMin.value|0;
-                        const nSec=+this.refs.nSec.value;
-                        const wDeg=this.refs.wDeg.value|0;
-                        const wMin=this.refs.wMin.value|0;
-                        const wSec=+this.refs.wSec.value;
-
-                        this.refs.waypointName.value="";
-                        this.refs.nDeg.value="";
-                        this.refs.nMin.value="";
-                        this.refs.nSec.value="";
-                        this.refs.wDeg.value="";
-                        this.refs.wMin.value="";
-                        this.refs.wSec.value="";
-                        this.refs.waypointName.focus();
-
-                        const lcm_message = {type: "Odometry",
-                                             "name": name,
-                                             "latitude_deg": nDeg,
-                                             "latitude_min": nMin+nSec/60.0,
-                                             "longitude_deg": wDeg,
-                                             "longitude_min": wMin+wSec/60.0,
-                                             "bearing_deg": 0};
-
-                        this.set({
-                            current:{
-                                name: name,
-                                n: nDeg+"º "+nMin+"' "+nSec+"\"",
-                                w: wDeg+"º "+wMin+"' "+wSec+"\""
-                            }
-=======
-                        var name=document.getElementById("waypointName").value;
-
-                        var nDeg=document.getElementById("nDeg").value;
-                        var nMin=document.getElementById("nMin").value;
-                        var nSec=document.getElementById("nSec").value;
-
-                        var wDeg=document.getElementById("wDeg").value;
-                        var wMin=document.getElementById("wMin").value;
-                        var wSec=document.getElementById("wSec").value;
-
-                        const new_waypoint = {
-                            name: name,
-                            n: nDeg+"º "+nMin+"' "+nSec+"\"",
-                            w:wDeg+"º "+wMin+"' "+wSec+"\""
-                        };
-                        const new_prev = waypoints.get('previous_waypoints');
-                        new_prev.push(new_waypoint);
-                        console.log("new_prev: ", new_prev)
-                        waypoints.set({
-                            current: new_waypoint,
-                            previous_waypoints: new_prev,
->>>>>>> fa50abb4
-                        });
-
-                        this.set({
-                            waypointList : this.get("waypointList").concat(lcm_message)
-                        });
-                    }
+                }else if(e.keyCode == ENTER && isChildOfID(document.activeElement, "gps-input")){
+                    const name=this.refs.waypointName.value;
+                    const nDeg=this.refs.nDeg.value|0;
+                    const nMin=this.refs.nMin.value|0;
+                    const nSec=+this.refs.nSec.value;
+                    const wDeg=this.refs.wDeg.value|0;
+                    const wMin=this.refs.wMin.value|0;
+                    const wSec=+this.refs.wSec.value;
+
+                    this.refs.waypointName.value="";
+                    this.refs.nDeg.value="";
+                    this.refs.nMin.value="";
+                    this.refs.nSec.value="";
+                    this.refs.wDeg.value="";
+                    this.refs.wMin.value="";
+                    this.refs.wSec.value="";
+                    this.refs.waypointName.focus();
+
+                    const lcm_message = {type: "Odometry",
+                                         "name": name,
+                                         "latitude_deg": nDeg,
+                                         "latitude_min": nMin+nSec/60.0,
+                                         "longitude_deg": wDeg,
+                                         "longitude_min": wMin+wSec/60.0};
+
+                    const new_prev = this.get('previous_waypoints');
+                    new_prev.push(lcm_message);
+
+                    this.set({
+                        current: lcm_message,
+                        previous_waypoints: new_prev,
+                    });
                 }else if(e.keyCode == ESC){
                     document.activeElement.blur();
                 }
 
             } ,false);
         }
+
+        let editID=-1;
+        let grabbing = false;
+        if(this.refs.editor.addEventListener){
+            const ESC = 27;
+            const MOVE_UP=38;
+            const MOVE_DOWN=40;
+            const DELETE=8;
+            const GRAB=32; //Space
+
+            this.refs.editor.addEventListener('keydown', (e) => {
+                const waypoints=this.get('previous_waypoints');
+                if(waypoints.length==0){
+                    editID=-1;
+                    document.activeElement.blur();
+                }
+
+                if(editID!=-1){
+                    if(e.keyCode == MOVE_UP){
+                        if(editID!=0){
+                            this.refs.editor.getElementsByTagName("li")[editID].className="";
+                            if(grabbing){
+                                const temp = waypoints[editID];
+                                waypoints[editID] = waypoints[editID-1];
+                                waypoints[editID-1] = temp;
+                            }
+                            editID-=1
+                            this.refs.editor.getElementsByTagName("li")[editID].className="box";
+                        }
+                        if(grabbing)
+                            this.refs.editor.getElementsByTagName("li")[editID].className+=" grabbed";
+                    }else if(e.keyCode == MOVE_DOWN){
+                        this.refs.editor.getElementsByTagName("li")[editID].className="";
+                        if(editID!=waypoints.length-1){
+                            if(grabbing){
+                                const temp = waypoints[editID];
+                                waypoints[editID] = waypoints[editID+1];
+                                waypoints[editID+1] = temp;
+                            }
+                            editID+=1
+                        }
+                        this.refs.editor.getElementsByTagName("li")[editID].className="box";
+                        if(grabbing)
+                            this.refs.editor.getElementsByTagName("li")[editID].className+=" grabbed";
+                    }else if(e.keyCode == DELETE && !grabbing){       
+                        this.refs.editor.getElementsByTagName("li")[editID].className="";
+                        waypoints.splice(editID, 1);
+
+                        editID-=1;
+                        if(waypoints.length!=0 && editID==-1)
+                            editID=0;
+                        if(editID!=-1)
+                            this.refs.editor.getElementsByTagName("li")[editID].className="box";
+
+                    }else if(e.keyCode == GRAB){
+                        grabbing=!grabbing;
+                        this.refs.editor.getElementsByTagName("li")[editID].className="box"+(grabbing?" grabbed":"");
+                    }else if(e.keyCode == ESC){
+                        grabbing=false;
+                        document.activeElement.blur();
+                    }
+
+                    this.set({
+                        previous_waypoints: waypoints
+                    });
+                }
+            }, false);
+
+        
+            this.refs.editor.addEventListener('focusout', (e) => {
+                if(editID!=-1)
+                    this.refs.editor.getElementsByTagName("li")[editID].className="";
+                editID=-1;
+            }, false);
+        }
+
+        document.addEventListener('keydown', (e) => {
+            const FOCUS_EDITOR=78;  //N
+            if(editID==-1 && e.keyCode == FOCUS_EDITOR && (document.activeElement==document.body
+                                            ||document.activeElement==this.refs.editorInput)){
+                grabbing=false;
+                editID=0;
+                this.refs.editorInput.focus();
+                const list = document.getElementById("waypoint-list").getElementsByTagName("li");
+                if(list.length==0){
+                    editID=-1;
+                    document.activeElement.blur();
+                }else{
+                    list[0].className="box";
+                }
+            }
+        }, false);
+
     }
 }
 </script>
@@ -204,12 +290,16 @@
     grid-template-areas: unset;
   }
 
-  .box {
+.box {
     padding: 0px;
     padding-left: 5px;
     padding-right: 5px;
 }
 
+.grabbed{
+    border: 3px solid black;
+}
+
 #gps-input{
     padding-top: 5px;
     display: grid;
@@ -231,6 +321,18 @@
 
 .input-area{
     float: right;
+}
+
+.highlight{
+    border-radius: 5px;
+    border: 3px solid black;
+}
+
+.focus-hidden{
+    width: 0;
+    overflow: hidden;
+    opacity:0;
+    filter:alpha(opacity=0);
 }
 
 p{
